--- conflicted
+++ resolved
@@ -21,11 +21,7 @@
     }
 }
 
-<<<<<<< HEAD
-pub fn cvt<T: IsMinusOne>(t: T) -> io::Result<T> {
-=======
 pub fn cvt<T: IsMinusOne>(t: T) -> Result<T> {
->>>>>>> d04c0d64
     if t.is_minus_one() {
         Err(Error::new(io::Error::last_os_error()))
     } else {
